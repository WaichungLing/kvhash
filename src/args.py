import argparse
import torch

def parse_args():
    parser = argparse.ArgumentParser(description="Run KVHash Cache Compression")
    parser.add_argument("--model_name", type=str, default="meta-llama/Llama-3.2-1B-Instruct",
                        help="The Hugging Face model name to load.")
    parser.add_argument("--device", type=str, default="cuda" if torch.cuda.is_available() else "cpu",
                        help="Device to run the model on (cuda or cpu).")
    parser.add_argument("--cache_dir", type=str, default='model',
                        help="Cache directory for model related configs, weights etc")
    parser.add_argument("--data_dir", type=str, default='data',
                        help="Cache directory for dataset etc")
    parser.add_argument("--pred_dir", type=str, default='pred',
                        help="Result directory that holds experiment output")
    # kv cache
    parser.add_argument("--enable_kvhash", type=bool, default=True,
                        help="kvhash ratio")
<<<<<<< HEAD
    parser.add_argument("--cache_budget", type=float, default=0.4, help="kv cache budget")
    parser.add_argument("--sink_protect_tokens", type=int, default=1, help="number of tokens to be protect at the head") # put back 256
=======
    parser.add_argument("--cache_budget", type=float, default=0.6, help="kv cache budget")
    parser.add_argument("--sink_protect_tokens", type=int, default=128, help="number of tokens to be protect at the head") # put back 256
>>>>>>> a4f4895a
    parser.add_argument("--recent_protect_budget", type=int, default=0.01, help="ration of tokens to be protect at the end") # put back 0.01
    parser.add_argument("--min_eviction_seqlen", type=int, default=1024, help="sequence length that starts eviction") # put back 2048
    parser.add_argument("--num_planes", type=int, default=4, help="number of division plane")
    # tasks:
    parser.add_argument("--task", type=str, default="multi_news", help="evaluation task")
    return parser.parse_args()<|MERGE_RESOLUTION|>--- conflicted
+++ resolved
@@ -1,31 +1,64 @@
 import argparse
 import torch
 
+
 def parse_args():
     parser = argparse.ArgumentParser(description="Run KVHash Cache Compression")
-    parser.add_argument("--model_name", type=str, default="meta-llama/Llama-3.2-1B-Instruct",
-                        help="The Hugging Face model name to load.")
-    parser.add_argument("--device", type=str, default="cuda" if torch.cuda.is_available() else "cpu",
-                        help="Device to run the model on (cuda or cpu).")
-    parser.add_argument("--cache_dir", type=str, default='model',
-                        help="Cache directory for model related configs, weights etc")
-    parser.add_argument("--data_dir", type=str, default='data',
-                        help="Cache directory for dataset etc")
-    parser.add_argument("--pred_dir", type=str, default='pred',
-                        help="Result directory that holds experiment output")
+    parser.add_argument(
+        "--model_name",
+        type=str,
+        default="meta-llama/Llama-3.2-1B-Instruct",
+        help="The Hugging Face model name to load.",
+    )
+    parser.add_argument(
+        "--device",
+        type=str,
+        default="cuda" if torch.cuda.is_available() else "cpu",
+        help="Device to run the model on (cuda or cpu).",
+    )
+    parser.add_argument(
+        "--cache_dir",
+        type=str,
+        default="model",
+        help="Cache directory for model related configs, weights etc",
+    )
+    parser.add_argument(
+        "--data_dir", type=str, default="data", help="Cache directory for dataset etc"
+    )
+    parser.add_argument(
+        "--pred_dir",
+        type=str,
+        default="pred",
+        help="Result directory that holds experiment output",
+    )
     # kv cache
-    parser.add_argument("--enable_kvhash", type=bool, default=True,
-                        help="kvhash ratio")
-<<<<<<< HEAD
-    parser.add_argument("--cache_budget", type=float, default=0.4, help="kv cache budget")
-    parser.add_argument("--sink_protect_tokens", type=int, default=1, help="number of tokens to be protect at the head") # put back 256
-=======
-    parser.add_argument("--cache_budget", type=float, default=0.6, help="kv cache budget")
-    parser.add_argument("--sink_protect_tokens", type=int, default=128, help="number of tokens to be protect at the head") # put back 256
->>>>>>> a4f4895a
-    parser.add_argument("--recent_protect_budget", type=int, default=0.01, help="ration of tokens to be protect at the end") # put back 0.01
-    parser.add_argument("--min_eviction_seqlen", type=int, default=1024, help="sequence length that starts eviction") # put back 2048
-    parser.add_argument("--num_planes", type=int, default=4, help="number of division plane")
+    parser.add_argument("--enable_kvhash", type=bool, default=True, help="kvhash ratio")
+    parser.add_argument(
+        "--cache_budget", type=float, default=0.6, help="kv cache budget"
+    )
+    parser.add_argument(
+        "--sink_protect_tokens",
+        type=int,
+        default=128,
+        help="number of tokens to be protect at the head",
+    )  # put back 256
+    parser.add_argument(
+        "--recent_protect_budget",
+        type=int,
+        default=0.01,
+        help="ration of tokens to be protect at the end",
+    )  # put back 0.01
+    parser.add_argument(
+        "--min_eviction_seqlen",
+        type=int,
+        default=1024,
+        help="sequence length that starts eviction",
+    )  # put back 2048
+    parser.add_argument(
+        "--num_planes", type=int, default=4, help="number of division plane"
+    )
     # tasks:
-    parser.add_argument("--task", type=str, default="multi_news", help="evaluation task")
+    parser.add_argument(
+        "--task", type=str, default="multi_news", help="evaluation task"
+    )
     return parser.parse_args()
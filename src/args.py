--- conflicted
+++ resolved
@@ -4,24 +4,6 @@
 
 def parse_args():
     parser = argparse.ArgumentParser(description="Run KVHash Cache Compression")
-<<<<<<< HEAD
-    parser.add_argument("--model_name", type=str, default="meta-llama/Llama-3.2-3B-Instruct", help="The Hugging Face model name to load.")
-    parser.add_argument("--device", type=str, default="cuda" if torch.cuda.is_available() else "cpu", help="Device to run the model on (cuda or cpu).")
-    parser.add_argument("--cache_dir", type=str, default="model", help="Cache directory for model related configs, weights etc")
-    parser.add_argument("--data_dir", type=str, default="data", help="Cache directory for dataset etc")
-    parser.add_argument("--pred_dir", type=str, default="pred", help="Result directory that holds experiment output")
-    # unicache
-    parser.add_argument("--enable_eviction", action="store_true", default=False, help="whether evict")
-    parser.add_argument("--cache_budget", type=int, default=512, help="average kv cache budget per head")
-    parser.add_argument("--recent_protect_budget", type=int, default=32, help="number of tokens to be protect at the end")  
-    parser.add_argument("--proxy_total", type=int, default=64, help="number of query proxy tokens")
-    parser.add_argument("--proxy_latest", type=int, default=16, help="number of latest window of proxy")
-    parser.add_argument("--top_rank", type=int, default=4, help="top rank for PCA reduction")
-    parser.add_argument("--n_recursion", type=int, default=1, help="number of recursion for elbow point allocation, [0,1,2,3]")
-    # tasks:
-    parser.add_argument("--task", type=str, default="narrativeqa", help="evaluation task")
-    return parser.parse_args()
-=======
     parser.add_argument(
         "--model_name",
         type=str,
@@ -84,4 +66,3 @@
     # pca & latest
     parser.add_argument("--n_latest", type=int, default=48, help="PCA + Latest = 64")
     return parser.parse_args()
->>>>>>> 27fa8916

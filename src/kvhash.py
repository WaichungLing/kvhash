--- conflicted
+++ resolved
@@ -229,15 +229,6 @@
         done = 0
         for i in range(len(separation)):
             if len(separation[i]) == 0:
-<<<<<<< HEAD
-                group_max = -math.inf
-            else:
-                group_max = sorted_sparsities[separation[i][0]]
-            separation_gap[i] = group_max
-        allocation_weights = torch.softmax(separation_gap, dim=0)
-        budget_allocation = allocation_weights * \
-            budget_to_token / separation_size       # Shape: (2^n)
-=======
                 # group_max = -math.inf
                 continue
             else:
@@ -251,7 +242,6 @@
         # print("DEBUG", allocation_weights)
         budget_allocation = allocation_weights * budget_to_token
         # print("DEBUG", budget_allocation)
->>>>>>> d756ee7b
 
         # eviction
         # take summation_gqa (l,b, num_kv_head, qlen), separation, budget_allocation
@@ -286,21 +276,6 @@
         separation = [item for sublist in separation for item in sublist]   # flatten
         # print("DEBUG", separation)
         for i in range(len(separation)):
-<<<<<<< HEAD
-            b_i = int(budget_allocation[i])
-            for j in range(len(separation[i])):
-                g_id = separation[i][j]
-                layer_idx = g_id // self.config.num_key_value_heads
-                kv_head_idx = g_id % self.config.num_key_value_heads
-                keep_idx = self.head_eviction(
-                    summation_gqa[layer_idx, 0, kv_head_idx, :], layer_idx, kv_head_idx, b_i)
-                new_key_cache[layer_idx][kv_head_idx] = \
-                    self.key_cache[layer_idx][0,
-                                              kv_head_idx, keep_idx, :].clone()
-                new_value_cache[layer_idx][kv_head_idx] = \
-                    self.value_cache[layer_idx][0,
-                                                kv_head_idx, keep_idx, :].clone()
-=======
             g_id = separation[i]
             layer_idx = g_id // self.config.num_key_value_heads
             kv_head_idx = g_id % self.config.num_key_value_heads
@@ -310,7 +285,6 @@
                 self.key_cache[layer_idx][0, kv_head_idx, keep_idx, :].clone()
             new_value_cache[layer_idx][kv_head_idx] = \
                 self.value_cache[layer_idx][0, kv_head_idx, keep_idx, :].clone()
->>>>>>> d756ee7b
         self.key_cache = new_key_cache
         self.value_cache = new_value_cache
 
@@ -342,11 +316,7 @@
 
         # Identify indices to keep using top-k and protect the recent window
         _, keep_idx = torch.topk(
-<<<<<<< HEAD
-            scorer_pooled, k=budget - self.recent_protect_budget, largest=True)
-=======
             scorer, k=budget - self.recent_protect_budget, largest=True)
->>>>>>> d756ee7b
         keep_idx = torch.cat((keep_idx, torch.arange(
             scorer.size(0) - self.recent_protect_budget, scorer.size(0), device=keep_idx.device)))
         keep_idx = keep_idx.sort().values

import torch
import math
from typing import Any, Dict, List, Optional, Tuple
from transformers.cache_utils import Cache
from torch import nn

class KVHashCache(Cache):
    def __init__(self, 
                 config, 
                 cache_budget,
                 sink_protect_tokens,
                 recent_protect_budget) -> None:
        super().__init__()
        self.config = config
        self.cache_budget = cache_budget
        self.sink_protect_tokens = sink_protect_tokens
        self.recent_protect_budget = recent_protect_budget
        
        self._seen_tokens = 0
        self.key_cache: List[torch.Tensor] = [None] * self.config.num_hidden_layers
        self.value_cache: List[torch.Tensor] = [None] * self.config.num_hidden_layers
        self.attn_sparsity: List[torch.Tensor] = [None] * self.config.num_hidden_layers    # NOTE: temporary
        self.attn_sparsity_tail: List[torch.Tensor] = [None] * self.config.num_hidden_layers    # NOTE: temporary
        self.attn_sparsity_pca_qk: List[torch.Tensor] = [None] * self.config.num_hidden_layers  # NOTE: temporary
        self.attn_sparsity_pca_qq: List[torch.Tensor] = [None] * self.config.num_hidden_layers  # NOTE: temporary
        # self.attn_sparstiy_hash:  List[torch.Tensor] = [None] * self.config.num_hidden_layers   # NOTE: temporary
        # self.hash_values: List[torch.Tensor] = [None] * self.config.num_hidden_layers           # NOTE: temporary
        # self.register_buffer("div_planes", torch.randn((8, self.config.head_dim), dtype=torch.float32))    # NOTE: temporary
        # self.register_buffer("powers_of_two", 2 ** torch.arange(7, -1, -1, dtype=torch.float32))

    def __getitem__(self, layer_idx: int) -> List[Tuple[torch.Tensor]]:
        """
        Support for backwards-compatible `past_key_value` indexing, e.g. `past_key_value[0][0].shape[2]` to get the
        sequence length.
        """
        if layer_idx < len(self):
            return (self.key_cache[layer_idx], self.value_cache[layer_idx])
        else:
            raise KeyError(f"Cache only has {len(self)} layers, attempted to access layer with index {layer_idx}")

    def __iter__(self):
        """
        Support for backwards-compatible `past_key_value` iteration, e.g. `for x in past_key_value:` to iterate over
        keys and values
        """
        for layer_idx in range(len(self)):
            yield (self.key_cache[layer_idx], self.value_cache[layer_idx])

    def __len__(self):
        """
        Support for backwards-compatible `past_key_value` length, e.g. `len(past_key_value)`. This value corresponds
        to the number of layers in the model.
        """
        return len(self.key_cache)
    
    def update_hash_values(self, layer_idx, query_states):  # Shape: (b, num_head, q_len, k_len)
        hash_bits = torch.matmul(query_states, self.div_planes.transpose(-1, -2))
        hash_bits = (hash_bits >= 0).to(torch.float32)
        hash_vals = torch.matmul(hash_bits, self.powers_of_two)  # Shape: (b, num_head, s_len)

        if self.hash_values[layer_idx] is None:
            self.hash_values[layer_idx] = hash_vals

    def update(
        self,
        key_states: torch.Tensor,
        value_states: torch.Tensor,
        query_states: torch.Tensor,
        layer_idx: int,
        cache_kwargs: Optional[Dict[str, Any]] = None,
    ) -> Tuple[torch.Tensor, torch.Tensor]:
        if layer_idx == 0:
            self._seen_tokens += key_states.shape[-2]
        
        if self.key_cache[layer_idx] is None or self.value_cache[layer_idx] is None:
            self.key_cache[layer_idx] = key_states
            self.value_cache[layer_idx] = value_states
        else:
            self.key_cache[layer_idx] = torch.cat([self.key_cache[layer_idx], key_states], dim=-2)
            self.value_cache[layer_idx] = torch.cat([self.value_cache[layer_idx], value_states], dim=-2)
        
        assert self.key_cache[layer_idx].shape[2] == self.value_cache[layer_idx].shape[2], (
            f"Mismatch in the sequence length of K and V Cache"
        )
        return self.key_cache[layer_idx], self.value_cache[layer_idx]

    def pca_select(self, query: torch.Tensor, key: torch.Tensor, r:int,  total: int, latest: int):     # select proxy from query
        s, h = query.shape    
        pca_center = key - key.mean(dim=0)
        if pca_center.dtype != torch.float32:
            pca_center = pca_center.to(torch.float32)
        U, S, Vh = torch.linalg.svd(pca_center, full_matrices=False)  # Vh: (h, h)
        w = min(r, h)
        top_PCs = (S[:w, None] * Vh[:w, :])  # (r, h)
        projection = torch.matmul(query, top_PCs.T)  # (s, r)
        importance_scores = projection.pow(2).sum(dim=1)  # (s,)
        _, top_k_importance_indices = torch.topk(importance_scores, k=total, largest=True)
        last_16_indices = torch.arange(s - latest, s, device=key.device)
        top_k_importance_indices = top_k_importance_indices[~torch.isin(top_k_importance_indices, last_16_indices)]
        remaining_top_indices = top_k_importance_indices[:total - latest]
        combined_indices = torch.cat([remaining_top_indices, last_16_indices])
        return combined_indices
    
    def update_attn(self, query_states: torch.Tensor, key_states: torch.Tensor, attn_scores: torch.Tensor, layer_idx: int):
        if self.attn_sparsity[layer_idx] is not None:   # only prefill
            return
        
        sparsities = []
        for i in range(self.config.num_attention_heads):
            attn_per_head = attn_scores[0, i]
            mask = torch.tril(torch.ones_like(attn_per_head, dtype=torch.bool))
            lower_triangle_values = attn_per_head[mask]
            min_val = torch.min(lower_triangle_values)
            max_val = torch.max(lower_triangle_values)
<<<<<<< HEAD
            threshold = min_val + 0.0001 * (max_val - min_val) # NOTE: 0.001, 0.0001, 0.0005
=======
            threshold = min_val + 0.0005 * (max_val - min_val)
>>>>>>> f8deebe6
            sparsity = torch.sum(torch.abs(lower_triangle_values) < threshold).item() / lower_triangle_values.numel()
            sparsities.append(sparsity)
        self.attn_sparsity[layer_idx] = sparsities

        # sparsities_tail = []
        # # query_proxy = query_states[:,:,-64:,:]
        # initial_32 = query_states[:, :, :32, :]
        # last_32 = query_states[:, :, -32:, :]
        # query_proxy = torch.cat([initial_32, last_32], dim=2)
        # attn_weights = torch.matmul(query_proxy, key_states.transpose(2, 3)) / math.sqrt(self.config.head_dim)
        # attn_weights = nn.functional.softmax(attn_weights, dim=-1, dtype=torch.float32).to(query_states.dtype)
        # attn_sum = torch.sum(attn_weights, dim=-2)
        # for i in range(self.config.num_attention_heads):
        #     attn_sum_per_head = attn_sum[0, i]
        #     min_val = torch.min(attn_sum_per_head)
        #     max_val = torch.max(attn_sum_per_head)
        #     threshold = min_val + 0.001 * (max_val - min_val)
        #     sparsity_tail = torch.sum(attn_sum_per_head < threshold).item() / query_states.shape[2]
        #     sparsities_tail.append(sparsity_tail)
        # self.attn_sparsity_tail[layer_idx] = sparsities_tail

<<<<<<< HEAD
        # sparsities_pca_qk = []
        # for i in range(self.config.num_attention_heads):
        #     one_q = query_states[0,i]
        #     one_k = key_states[0,i]
        #     indices = self.pca_select(one_q, one_k ,4, 64)
        #     query_proxy = one_q[indices,:]
        #     attn = torch.matmul(query_proxy, one_k.transpose(0, 1)) / math.sqrt(self.config.head_dim)
        #     attn = nn.functional.softmax(attn, dim=-1, dtype=torch.float32).to(query_states.dtype)
        #     attn_sum = torch.sum(attn, dim=0)
        #     min_val = torch.min(attn_sum)
        #     max_val = torch.max(attn_sum)
        #     threshold = min_val + 0.001 * (max_val - min_val)
        #     sparsity_pca_qk = torch.sum(attn_sum < threshold).item() / query_states.shape[2]
        #     sparsities_pca_qk.append(sparsity_pca_qk)
        # self.attn_sparsity_pca_qk[layer_idx] = sparsities_pca_qk

        # sparsities_pca_qq = []
        # for i in range(self.config.num_attention_heads):
        #     one_q = query_states[0,i]
        #     one_k = torch.tensor(key_states[0,i])
        #     indices = self.pca_select(one_q, one_q ,4, 64)
        #     query_proxy = one_q[indices,:]
        #     attn = torch.matmul(query_proxy, one_k.transpose(0, 1)) / math.sqrt(self.config.head_dim)
        #     attn = nn.functional.softmax(attn, dim=-1, dtype=torch.float32).to(query_states.dtype)
        #     attn_sum = torch.sum(attn, dim=0)
        #     min_val = torch.min(attn_sum)
        #     max_val = torch.max(attn_sum)
        #     threshold = min_val + 0.001 * (max_val - min_val)
        #     sparsity_pca_qq = torch.sum(attn_sum < threshold).item() / query_states.shape[2]
        #     sparsities_pca_qq.append(sparsity_pca_qq)
        # self.attn_sparsity_pca_qq[layer_idx] = sparsities_pca_qq
=======
        sparsities_pca_qk = []
        for i in range(self.config.num_attention_heads):
            one_q = query_states[0,i]
            one_k = key_states[0,i]
            indices = self.pca_select(one_q, one_k ,4, 64, 32)
            query_proxy = one_q[indices,:]
            attn = torch.matmul(query_proxy, one_k.transpose(0, 1)) / math.sqrt(self.config.head_dim)
            attn = nn.functional.softmax(attn, dim=-1, dtype=torch.float32).to(query_states.dtype)
            attn_sum = torch.sum(attn, dim=0)
            min_val = torch.min(attn_sum)
            max_val = torch.max(attn_sum)
            threshold = min_val + 0.001 * (max_val - min_val)
            sparsity_pca_qk = torch.sum(attn_sum < threshold).item() / query_states.shape[2]
            sparsities_pca_qk.append(sparsity_pca_qk)
        self.attn_sparsity_pca_qk[layer_idx] = sparsities_pca_qk

        sparsities_pca_qq = []
        for i in range(self.config.num_attention_heads):
            one_q = query_states[0,i]
            one_k = key_states[0,i]
            indices = self.pca_select(one_q, one_q ,4, 64, 32)
            query_proxy = one_q[indices,:]
            attn = torch.matmul(query_proxy, one_k.transpose(0, 1)) / math.sqrt(self.config.head_dim)
            attn = nn.functional.softmax(attn, dim=-1, dtype=torch.float32).to(query_states.dtype)
            attn_sum = torch.sum(attn, dim=0)
            min_val = torch.min(attn_sum)
            max_val = torch.max(attn_sum)
            threshold = min_val + 0.001 * (max_val - min_val)
            sparsity_pca_qq = torch.sum(attn_sum < threshold).item() / query_states.shape[2]
            sparsities_pca_qq.append(sparsity_pca_qq)
        self.attn_sparsity_pca_qq[layer_idx] = sparsities_pca_qq
>>>>>>> f8deebe6

        # sparsities_hash = []
        # for i in range(self.config.num_attention_heads):
        #     last_16 = query_states[0, i, -16:, :]               # Shape: (16, query_dim)
        #     q_hash = self.hash_values[layer_idx][0,i,:-16]
        #     unique_values, counts = torch.unique(q_hash, return_counts=True)
        #     frequency_distribution = dict(zip(unique_values.tolist(), counts.tolist()))
        #     # if i == 0:
        #     #     print(frequency_distribution)
        #     probabilities = torch.tensor([frequency_distribution[val.item()] for val in q_hash], dtype=torch.float32)
        #     probabilities /= probabilities.sum()
        #     indices = torch.multinomial(probabilities, 48, replacement=False)
        #     sampled_queries = query_states[0, i, indices, :]  # Shape: (48, query_dim)
        #     query_proxy = torch.cat((last_16, sampled_queries), dim=0) # Shape (64, h_dim)
        #     # if i == 0:
        #     #     print(indices)

        #     one_k = key_states[0,i] # Shape (4096, h_dim)
        #     attn = torch.matmul(query_proxy, one_k.transpose(0, 1)) / math.sqrt(self.config.head_dim)
        #     attn = nn.functional.softmax(attn, dim=-1, dtype=torch.float32).to(query_states.dtype)
        #     attn_sum = torch.sum(attn, dim=0)
        #     min_val = torch.min(attn_sum)
        #     max_val = torch.max(attn_sum)
        #     threshold = min_val + 0.001 * (max_val - min_val)
        #     sparsity_hash = torch.sum(attn_sum < threshold).item() / query_states.shape[2]
        #     sparsities_hash.append(sparsity_hash)
        # self.attn_sparstiy_hash[layer_idx] = sparsities_hash

    def evict(
        self,
        layer_idx: int
    ):
        assert self.hash_values[layer_idx].shape == self.attn_sum[layer_idx].shape, (
            f"Dimension of hash_values {self.hash_values[layer_idx].shape} and attn_sum {self.attn_sum[layer_idx].shape} does not match"
        )
        q_len = self.key_cache[layer_idx].shape[2]
        recent_protect_tokens = int(self.recent_protect_budget * q_len)
        if recent_protect_tokens == 0:
            recent_protect_tokens = 1
        eviction_zone = q_len - recent_protect_tokens - self.sink_protect_tokens  
        evict_tokens = q_len - int(self.cache_budget * self._seen_tokens)
        if evict_tokens > eviction_zone:
            return
        assert evict_tokens > 0, (
            f"the number of tokens need to be evicted should be larger than 0"
        )

        # if layer_idx == 0:
        #     print(f'q_len = {q_len}, recent_protect = {recent_protect_tokens}, eviction_zone = {eviction_zone}, evict_tokens = {evict_tokens}')

        if q_len > 1:
            evict_hash = self.hash_values[layer_idx][:,:,self.sink_protect_tokens:-recent_protect_tokens]    # Shape (b, num_heads, qlen)
            evict_attn = self.attn_sum[layer_idx][:,:,self.sink_protect_tokens:-recent_protect_tokens]       # Shape (b, num_heads, qlen)

            evict_ids = []
            for i in range(self.config.num_key_value_heads):
                evict_id_per_head = self.head_eviction(evict_hash, evict_attn, i, evict_tokens)
                evict_id_per_head += self.sink_protect_tokens
                evict_ids.append(evict_id_per_head)

            min_evict_tokens = min(len(evict_id_per_head) for evict_id_per_head in evict_ids)
            aligned_evict_ids = torch.stack([
                evict_id_per_head[:min_evict_tokens] for evict_id_per_head in evict_ids
            ])

            keep_indices = torch.ones(
                (self.config.num_key_value_heads, q_len), 
                dtype=torch.bool, 
                device=evict_hash.device)
            keep_indices.scatter_(1, aligned_evict_ids, False) 
            valid_indices = torch.masked_select(
                torch.arange(q_len, device=evict_hash.device).unsqueeze(0).expand(self.config.num_key_value_heads, -1), 
                keep_indices
            ).view(self.config.num_key_value_heads, -1)

            expanded_indices = valid_indices.unsqueeze(0).unsqueeze(-1).expand(
                self.key_cache[layer_idx].shape[0],  # batch_size
                self.key_cache[layer_idx].shape[1],  # num_heads
                -1,                                 # new_q_len
                self.key_cache[layer_idx].shape[-1] # k_len
            )

            self.key_cache[layer_idx] = self.key_cache[layer_idx].gather(dim=2, index=expanded_indices)
            self.value_cache[layer_idx] = self.value_cache[layer_idx].gather(dim=2, index=expanded_indices)

            expanded_indices_hash_attn = valid_indices.unsqueeze(0).expand(
                self.hash_values[layer_idx].shape[0],  # batch_size
                self.hash_values[layer_idx].shape[1],  # num_heads
                -1                                     # new_q_len
            )
            self.hash_values[layer_idx] = self.hash_values[layer_idx].gather(dim=2, index=expanded_indices_hash_attn)
            self.attn_sum[layer_idx] = self.attn_sum[layer_idx].gather(dim=2, index=expanded_indices_hash_attn)

            assert self.key_cache[layer_idx].shape[2] == valid_indices.shape[1], "Mismatch in q_len after eviction!"
        else:
            return
        
    def head_eviction(self, hash, attn, head_idx, evict_num):
        unique_values, inverse_indices, counts = torch.unique(
            hash[:, head_idx, :], return_inverse=True, return_counts=True
        )
        frequencies = counts.float() / counts.sum()  # Frequency of each unique hash value
        evict_num_per_hash = (frequencies * evict_num).floor().long()  # Dynamic K values (one per unique hash)

        num_unique = unique_values.size(0)
        inverse_indices_expanded = inverse_indices.view(1, -1)  # Expand for broadcasting
        mask = inverse_indices_expanded == torch.arange(num_unique, device=hash.device).view(-1, 1)

        attn_sums_per_unique = torch.where(
            mask, attn[:, head_idx, :].expand(num_unique, -1), torch.tensor(float('inf'), device=hash.device)
        )

        evict_id_per_head = torch.empty(evict_num_per_hash.sum().item(), dtype=torch.long, device=hash.device)
        start_idx = 0
        for i in range(num_unique):
            k = evict_num_per_hash[i]  # Dynamic K for this unique value
            if k > 0:
                # Use `largest=False` to select smallest K values
                _, topk_indices = torch.topk(attn_sums_per_unique[i], k=k, largest=False)
                evict_id_per_head[start_idx:start_idx + k] = topk_indices
                start_idx += k

        return evict_id_per_head
    
    def is_eviction_needed(self, layer_idx):
        # if layer_idx == 0:
        #     print(f"===== {self.key_cache[layer_idx].shape[2]} -- {self._seen_tokens * self.cache_budget}/{self._seen_tokens}=====")
        return self.key_cache[layer_idx].shape[2] >  self._seen_tokens * self.cache_budget
    
    def clear(self):
        self._seen_tokens = 0
        self.key_cache: List[torch.Tensor] = [None] * self.config.num_hidden_layers
        self.value_cache: List[torch.Tensor] = [None] * self.config.num_hidden_layers
        self.attn_sparsity: List[torch.Tensor] = [None] * self.config.num_hidden_layers    # NOTE: temporary
        self.attn_sparsity_tail: List[torch.Tensor] = [None] * self.config.num_hidden_layers    # NOTE: temporary
        self.attn_sparsity_pca_qk: List[torch.Tensor] = [None] * self.config.num_hidden_layers # NOTE: temporary
        self.attn_sparsity_pca_qq: List[torch.Tensor] = [None] * self.config.num_hidden_layers # NOTE: temporary
        # self.attn_sparstiy_hash: List[torch.Tensor] = [None] * self.config.num_hidden_layers # NOTE: temporary
        # self.hash_values: List[torch.Tensor] = [None] * self.config.num_hidden_layers   # NOTE: temporary
        # self.div_planes = torch.randn((8, self.config.head_dim), dtype=torch.float32, device=self.div_planes.device)

    def get_seq_length(self, layer_idx: Optional[int] = 0) -> int:
        """Returns the sequence length of the cached states. A layer index can be optionally passed."""
        return None

    def get_max_cache_shape(self) -> Optional[int]:
        """Returns the maximum sequence length of the cache object. DynamicCache does not have a maximum length."""
        return None<|MERGE_RESOLUTION|>--- conflicted
+++ resolved
@@ -4,25 +4,32 @@
 from transformers.cache_utils import Cache
 from torch import nn
 
+
 class KVHashCache(Cache):
-    def __init__(self, 
-                 config, 
-                 cache_budget,
-                 sink_protect_tokens,
-                 recent_protect_budget) -> None:
+    def __init__(
+        self, config, cache_budget, sink_protect_tokens, recent_protect_budget
+    ) -> None:
         super().__init__()
         self.config = config
         self.cache_budget = cache_budget
         self.sink_protect_tokens = sink_protect_tokens
         self.recent_protect_budget = recent_protect_budget
-        
+
         self._seen_tokens = 0
         self.key_cache: List[torch.Tensor] = [None] * self.config.num_hidden_layers
         self.value_cache: List[torch.Tensor] = [None] * self.config.num_hidden_layers
-        self.attn_sparsity: List[torch.Tensor] = [None] * self.config.num_hidden_layers    # NOTE: temporary
-        self.attn_sparsity_tail: List[torch.Tensor] = [None] * self.config.num_hidden_layers    # NOTE: temporary
-        self.attn_sparsity_pca_qk: List[torch.Tensor] = [None] * self.config.num_hidden_layers  # NOTE: temporary
-        self.attn_sparsity_pca_qq: List[torch.Tensor] = [None] * self.config.num_hidden_layers  # NOTE: temporary
+        self.attn_sparsity: List[torch.Tensor] = [
+            None
+        ] * self.config.num_hidden_layers  # NOTE: temporary
+        self.attn_sparsity_tail: List[torch.Tensor] = [
+            None
+        ] * self.config.num_hidden_layers  # NOTE: temporary
+        self.attn_sparsity_pca_qk: List[torch.Tensor] = [
+            None
+        ] * self.config.num_hidden_layers  # NOTE: temporary
+        self.attn_sparsity_pca_qq: List[torch.Tensor] = [
+            None
+        ] * self.config.num_hidden_layers  # NOTE: temporary
         # self.attn_sparstiy_hash:  List[torch.Tensor] = [None] * self.config.num_hidden_layers   # NOTE: temporary
         # self.hash_values: List[torch.Tensor] = [None] * self.config.num_hidden_layers           # NOTE: temporary
         # self.register_buffer("div_planes", torch.randn((8, self.config.head_dim), dtype=torch.float32))    # NOTE: temporary
@@ -36,7 +43,9 @@
         if layer_idx < len(self):
             return (self.key_cache[layer_idx], self.value_cache[layer_idx])
         else:
-            raise KeyError(f"Cache only has {len(self)} layers, attempted to access layer with index {layer_idx}")
+            raise KeyError(
+                f"Cache only has {len(self)} layers, attempted to access layer with index {layer_idx}"
+            )
 
     def __iter__(self):
         """
@@ -52,11 +61,15 @@
         to the number of layers in the model.
         """
         return len(self.key_cache)
-    
-    def update_hash_values(self, layer_idx, query_states):  # Shape: (b, num_head, q_len, k_len)
+
+    def update_hash_values(
+        self, layer_idx, query_states
+    ):  # Shape: (b, num_head, q_len, k_len)
         hash_bits = torch.matmul(query_states, self.div_planes.transpose(-1, -2))
         hash_bits = (hash_bits >= 0).to(torch.float32)
-        hash_vals = torch.matmul(hash_bits, self.powers_of_two)  # Shape: (b, num_head, s_len)
+        hash_vals = torch.matmul(
+            hash_bits, self.powers_of_two
+        )  # Shape: (b, num_head, s_len)
 
         if self.hash_values[layer_idx] is None:
             self.hash_values[layer_idx] = hash_vals
@@ -71,40 +84,56 @@
     ) -> Tuple[torch.Tensor, torch.Tensor]:
         if layer_idx == 0:
             self._seen_tokens += key_states.shape[-2]
-        
+
         if self.key_cache[layer_idx] is None or self.value_cache[layer_idx] is None:
             self.key_cache[layer_idx] = key_states
             self.value_cache[layer_idx] = value_states
         else:
-            self.key_cache[layer_idx] = torch.cat([self.key_cache[layer_idx], key_states], dim=-2)
-            self.value_cache[layer_idx] = torch.cat([self.value_cache[layer_idx], value_states], dim=-2)
-        
-        assert self.key_cache[layer_idx].shape[2] == self.value_cache[layer_idx].shape[2], (
-            f"Mismatch in the sequence length of K and V Cache"
-        )
+            self.key_cache[layer_idx] = torch.cat(
+                [self.key_cache[layer_idx], key_states], dim=-2
+            )
+            self.value_cache[layer_idx] = torch.cat(
+                [self.value_cache[layer_idx], value_states], dim=-2
+            )
+
+        assert (
+            self.key_cache[layer_idx].shape[2] == self.value_cache[layer_idx].shape[2]
+        ), f"Mismatch in the sequence length of K and V Cache"
         return self.key_cache[layer_idx], self.value_cache[layer_idx]
 
-    def pca_select(self, query: torch.Tensor, key: torch.Tensor, r:int,  total: int, latest: int):     # select proxy from query
-        s, h = query.shape    
+    def pca_select(
+        self, query: torch.Tensor, key: torch.Tensor, r: int, total: int, latest: int
+    ):  # select proxy from query
+        s, h = query.shape
         pca_center = key - key.mean(dim=0)
         if pca_center.dtype != torch.float32:
             pca_center = pca_center.to(torch.float32)
         U, S, Vh = torch.linalg.svd(pca_center, full_matrices=False)  # Vh: (h, h)
         w = min(r, h)
-        top_PCs = (S[:w, None] * Vh[:w, :])  # (r, h)
+        top_PCs = S[:w, None] * Vh[:w, :]  # (r, h)
         projection = torch.matmul(query, top_PCs.T)  # (s, r)
         importance_scores = projection.pow(2).sum(dim=1)  # (s,)
-        _, top_k_importance_indices = torch.topk(importance_scores, k=total, largest=True)
+        _, top_k_importance_indices = torch.topk(
+            importance_scores, k=total, largest=True
+        )
         last_16_indices = torch.arange(s - latest, s, device=key.device)
-        top_k_importance_indices = top_k_importance_indices[~torch.isin(top_k_importance_indices, last_16_indices)]
-        remaining_top_indices = top_k_importance_indices[:total - latest]
+        top_k_importance_indices = top_k_importance_indices[
+            ~torch.isin(top_k_importance_indices, last_16_indices)
+        ]
+        remaining_top_indices = top_k_importance_indices[: total - latest]
         combined_indices = torch.cat([remaining_top_indices, last_16_indices])
         return combined_indices
-    
-    def update_attn(self, query_states: torch.Tensor, key_states: torch.Tensor, attn_scores: torch.Tensor, layer_idx: int):
-        if self.attn_sparsity[layer_idx] is not None:   # only prefill
+
+    def update_attn(
+        self,
+        query_states: torch.Tensor,
+        key_states: torch.Tensor,
+        attn_scores: torch.Tensor,
+        layer_idx: int,
+    ):
+        if self.attn_sparsity[layer_idx] is not None:  # only prefill
             return
-        
+
         sparsities = []
         for i in range(self.config.num_attention_heads):
             attn_per_head = attn_scores[0, i]
@@ -112,12 +141,11 @@
             lower_triangle_values = attn_per_head[mask]
             min_val = torch.min(lower_triangle_values)
             max_val = torch.max(lower_triangle_values)
-<<<<<<< HEAD
-            threshold = min_val + 0.0001 * (max_val - min_val) # NOTE: 0.001, 0.0001, 0.0005
-=======
             threshold = min_val + 0.0005 * (max_val - min_val)
->>>>>>> f8deebe6
-            sparsity = torch.sum(torch.abs(lower_triangle_values) < threshold).item() / lower_triangle_values.numel()
+            sparsity = (
+                torch.sum(torch.abs(lower_triangle_values) < threshold).item()
+                / lower_triangle_values.numel()
+            )
             sparsities.append(sparsity)
         self.attn_sparsity[layer_idx] = sparsities
 
@@ -138,71 +166,49 @@
         #     sparsities_tail.append(sparsity_tail)
         # self.attn_sparsity_tail[layer_idx] = sparsities_tail
 
-<<<<<<< HEAD
-        # sparsities_pca_qk = []
-        # for i in range(self.config.num_attention_heads):
-        #     one_q = query_states[0,i]
-        #     one_k = key_states[0,i]
-        #     indices = self.pca_select(one_q, one_k ,4, 64)
-        #     query_proxy = one_q[indices,:]
-        #     attn = torch.matmul(query_proxy, one_k.transpose(0, 1)) / math.sqrt(self.config.head_dim)
-        #     attn = nn.functional.softmax(attn, dim=-1, dtype=torch.float32).to(query_states.dtype)
-        #     attn_sum = torch.sum(attn, dim=0)
-        #     min_val = torch.min(attn_sum)
-        #     max_val = torch.max(attn_sum)
-        #     threshold = min_val + 0.001 * (max_val - min_val)
-        #     sparsity_pca_qk = torch.sum(attn_sum < threshold).item() / query_states.shape[2]
-        #     sparsities_pca_qk.append(sparsity_pca_qk)
-        # self.attn_sparsity_pca_qk[layer_idx] = sparsities_pca_qk
-
-        # sparsities_pca_qq = []
-        # for i in range(self.config.num_attention_heads):
-        #     one_q = query_states[0,i]
-        #     one_k = torch.tensor(key_states[0,i])
-        #     indices = self.pca_select(one_q, one_q ,4, 64)
-        #     query_proxy = one_q[indices,:]
-        #     attn = torch.matmul(query_proxy, one_k.transpose(0, 1)) / math.sqrt(self.config.head_dim)
-        #     attn = nn.functional.softmax(attn, dim=-1, dtype=torch.float32).to(query_states.dtype)
-        #     attn_sum = torch.sum(attn, dim=0)
-        #     min_val = torch.min(attn_sum)
-        #     max_val = torch.max(attn_sum)
-        #     threshold = min_val + 0.001 * (max_val - min_val)
-        #     sparsity_pca_qq = torch.sum(attn_sum < threshold).item() / query_states.shape[2]
-        #     sparsities_pca_qq.append(sparsity_pca_qq)
-        # self.attn_sparsity_pca_qq[layer_idx] = sparsities_pca_qq
-=======
         sparsities_pca_qk = []
         for i in range(self.config.num_attention_heads):
-            one_q = query_states[0,i]
-            one_k = key_states[0,i]
-            indices = self.pca_select(one_q, one_k ,4, 64, 32)
-            query_proxy = one_q[indices,:]
-            attn = torch.matmul(query_proxy, one_k.transpose(0, 1)) / math.sqrt(self.config.head_dim)
-            attn = nn.functional.softmax(attn, dim=-1, dtype=torch.float32).to(query_states.dtype)
+            one_q = query_states[0, i]
+            one_k = key_states[0, i]
+            indices = self.pca_select(one_q, one_k, 4, 64, 32)
+            query_proxy = one_q[indices, :]
+            attn = torch.matmul(query_proxy, one_k.transpose(0, 1)) / math.sqrt(
+                self.config.head_dim
+            )
+            attn = nn.functional.softmax(attn, dim=-1, dtype=torch.float32).to(
+                query_states.dtype
+            )
             attn_sum = torch.sum(attn, dim=0)
             min_val = torch.min(attn_sum)
             max_val = torch.max(attn_sum)
             threshold = min_val + 0.001 * (max_val - min_val)
-            sparsity_pca_qk = torch.sum(attn_sum < threshold).item() / query_states.shape[2]
+            sparsity_pca_qk = (
+                torch.sum(attn_sum < threshold).item() / query_states.shape[2]
+            )
             sparsities_pca_qk.append(sparsity_pca_qk)
         self.attn_sparsity_pca_qk[layer_idx] = sparsities_pca_qk
 
         sparsities_pca_qq = []
         for i in range(self.config.num_attention_heads):
-            one_q = query_states[0,i]
-            one_k = key_states[0,i]
-            indices = self.pca_select(one_q, one_q ,4, 64, 32)
-            query_proxy = one_q[indices,:]
-            attn = torch.matmul(query_proxy, one_k.transpose(0, 1)) / math.sqrt(self.config.head_dim)
-            attn = nn.functional.softmax(attn, dim=-1, dtype=torch.float32).to(query_states.dtype)
+            one_q = query_states[0, i]
+            one_k = key_states[0, i]
+            indices = self.pca_select(one_q, one_q, 4, 64, 32)
+            query_proxy = one_q[indices, :]
+            attn = torch.matmul(query_proxy, one_k.transpose(0, 1)) / math.sqrt(
+                self.config.head_dim
+            )
+            attn = nn.functional.softmax(attn, dim=-1, dtype=torch.float32).to(
+                query_states.dtype
+            )
             attn_sum = torch.sum(attn, dim=0)
             min_val = torch.min(attn_sum)
             max_val = torch.max(attn_sum)
             threshold = min_val + 0.001 * (max_val - min_val)
-            sparsity_pca_qq = torch.sum(attn_sum < threshold).item() / query_states.shape[2]
+            sparsity_pca_qq = (
+                torch.sum(attn_sum < threshold).item() / query_states.shape[2]
+            )
             sparsities_pca_qq.append(sparsity_pca_qq)
         self.attn_sparsity_pca_qq[layer_idx] = sparsities_pca_qq
->>>>>>> f8deebe6
 
         # sparsities_hash = []
         # for i in range(self.config.num_attention_heads):
@@ -231,115 +237,164 @@
         #     sparsities_hash.append(sparsity_hash)
         # self.attn_sparstiy_hash[layer_idx] = sparsities_hash
 
-    def evict(
-        self,
-        layer_idx: int
-    ):
-        assert self.hash_values[layer_idx].shape == self.attn_sum[layer_idx].shape, (
-            f"Dimension of hash_values {self.hash_values[layer_idx].shape} and attn_sum {self.attn_sum[layer_idx].shape} does not match"
-        )
+    def evict(self, layer_idx: int):
+        assert (
+            self.hash_values[layer_idx].shape == self.attn_sum[layer_idx].shape
+        ), f"Dimension of hash_values {self.hash_values[layer_idx].shape} and attn_sum {self.attn_sum[layer_idx].shape} does not match"
         q_len = self.key_cache[layer_idx].shape[2]
         recent_protect_tokens = int(self.recent_protect_budget * q_len)
         if recent_protect_tokens == 0:
             recent_protect_tokens = 1
-        eviction_zone = q_len - recent_protect_tokens - self.sink_protect_tokens  
+        eviction_zone = q_len - recent_protect_tokens - self.sink_protect_tokens
         evict_tokens = q_len - int(self.cache_budget * self._seen_tokens)
         if evict_tokens > eviction_zone:
             return
-        assert evict_tokens > 0, (
-            f"the number of tokens need to be evicted should be larger than 0"
-        )
+        assert (
+            evict_tokens > 0
+        ), f"the number of tokens need to be evicted should be larger than 0"
 
         # if layer_idx == 0:
         #     print(f'q_len = {q_len}, recent_protect = {recent_protect_tokens}, eviction_zone = {eviction_zone}, evict_tokens = {evict_tokens}')
 
         if q_len > 1:
-            evict_hash = self.hash_values[layer_idx][:,:,self.sink_protect_tokens:-recent_protect_tokens]    # Shape (b, num_heads, qlen)
-            evict_attn = self.attn_sum[layer_idx][:,:,self.sink_protect_tokens:-recent_protect_tokens]       # Shape (b, num_heads, qlen)
+            evict_hash = self.hash_values[layer_idx][
+                :, :, self.sink_protect_tokens : -recent_protect_tokens
+            ]  # Shape (b, num_heads, qlen)
+            evict_attn = self.attn_sum[layer_idx][
+                :, :, self.sink_protect_tokens : -recent_protect_tokens
+            ]  # Shape (b, num_heads, qlen)
 
             evict_ids = []
             for i in range(self.config.num_key_value_heads):
-                evict_id_per_head = self.head_eviction(evict_hash, evict_attn, i, evict_tokens)
+                evict_id_per_head = self.head_eviction(
+                    evict_hash, evict_attn, i, evict_tokens
+                )
                 evict_id_per_head += self.sink_protect_tokens
                 evict_ids.append(evict_id_per_head)
 
-            min_evict_tokens = min(len(evict_id_per_head) for evict_id_per_head in evict_ids)
-            aligned_evict_ids = torch.stack([
-                evict_id_per_head[:min_evict_tokens] for evict_id_per_head in evict_ids
-            ])
+            min_evict_tokens = min(
+                len(evict_id_per_head) for evict_id_per_head in evict_ids
+            )
+            aligned_evict_ids = torch.stack(
+                [
+                    evict_id_per_head[:min_evict_tokens]
+                    for evict_id_per_head in evict_ids
+                ]
+            )
 
             keep_indices = torch.ones(
-                (self.config.num_key_value_heads, q_len), 
-                dtype=torch.bool, 
-                device=evict_hash.device)
-            keep_indices.scatter_(1, aligned_evict_ids, False) 
+                (self.config.num_key_value_heads, q_len),
+                dtype=torch.bool,
+                device=evict_hash.device,
+            )
+            keep_indices.scatter_(1, aligned_evict_ids, False)
             valid_indices = torch.masked_select(
-                torch.arange(q_len, device=evict_hash.device).unsqueeze(0).expand(self.config.num_key_value_heads, -1), 
-                keep_indices
+                torch.arange(q_len, device=evict_hash.device)
+                .unsqueeze(0)
+                .expand(self.config.num_key_value_heads, -1),
+                keep_indices,
             ).view(self.config.num_key_value_heads, -1)
 
-            expanded_indices = valid_indices.unsqueeze(0).unsqueeze(-1).expand(
-                self.key_cache[layer_idx].shape[0],  # batch_size
-                self.key_cache[layer_idx].shape[1],  # num_heads
-                -1,                                 # new_q_len
-                self.key_cache[layer_idx].shape[-1] # k_len
-            )
-
-            self.key_cache[layer_idx] = self.key_cache[layer_idx].gather(dim=2, index=expanded_indices)
-            self.value_cache[layer_idx] = self.value_cache[layer_idx].gather(dim=2, index=expanded_indices)
+            expanded_indices = (
+                valid_indices.unsqueeze(0)
+                .unsqueeze(-1)
+                .expand(
+                    self.key_cache[layer_idx].shape[0],  # batch_size
+                    self.key_cache[layer_idx].shape[1],  # num_heads
+                    -1,  # new_q_len
+                    self.key_cache[layer_idx].shape[-1],  # k_len
+                )
+            )
+
+            self.key_cache[layer_idx] = self.key_cache[layer_idx].gather(
+                dim=2, index=expanded_indices
+            )
+            self.value_cache[layer_idx] = self.value_cache[layer_idx].gather(
+                dim=2, index=expanded_indices
+            )
 
             expanded_indices_hash_attn = valid_indices.unsqueeze(0).expand(
                 self.hash_values[layer_idx].shape[0],  # batch_size
                 self.hash_values[layer_idx].shape[1],  # num_heads
-                -1                                     # new_q_len
-            )
-            self.hash_values[layer_idx] = self.hash_values[layer_idx].gather(dim=2, index=expanded_indices_hash_attn)
-            self.attn_sum[layer_idx] = self.attn_sum[layer_idx].gather(dim=2, index=expanded_indices_hash_attn)
-
-            assert self.key_cache[layer_idx].shape[2] == valid_indices.shape[1], "Mismatch in q_len after eviction!"
+                -1,  # new_q_len
+            )
+            self.hash_values[layer_idx] = self.hash_values[layer_idx].gather(
+                dim=2, index=expanded_indices_hash_attn
+            )
+            self.attn_sum[layer_idx] = self.attn_sum[layer_idx].gather(
+                dim=2, index=expanded_indices_hash_attn
+            )
+
+            assert (
+                self.key_cache[layer_idx].shape[2] == valid_indices.shape[1]
+            ), "Mismatch in q_len after eviction!"
         else:
             return
-        
+
     def head_eviction(self, hash, attn, head_idx, evict_num):
         unique_values, inverse_indices, counts = torch.unique(
             hash[:, head_idx, :], return_inverse=True, return_counts=True
         )
-        frequencies = counts.float() / counts.sum()  # Frequency of each unique hash value
-        evict_num_per_hash = (frequencies * evict_num).floor().long()  # Dynamic K values (one per unique hash)
+        frequencies = (
+            counts.float() / counts.sum()
+        )  # Frequency of each unique hash value
+        evict_num_per_hash = (
+            (frequencies * evict_num).floor().long()
+        )  # Dynamic K values (one per unique hash)
 
         num_unique = unique_values.size(0)
-        inverse_indices_expanded = inverse_indices.view(1, -1)  # Expand for broadcasting
-        mask = inverse_indices_expanded == torch.arange(num_unique, device=hash.device).view(-1, 1)
+        inverse_indices_expanded = inverse_indices.view(
+            1, -1
+        )  # Expand for broadcasting
+        mask = inverse_indices_expanded == torch.arange(
+            num_unique, device=hash.device
+        ).view(-1, 1)
 
         attn_sums_per_unique = torch.where(
-            mask, attn[:, head_idx, :].expand(num_unique, -1), torch.tensor(float('inf'), device=hash.device)
+            mask,
+            attn[:, head_idx, :].expand(num_unique, -1),
+            torch.tensor(float("inf"), device=hash.device),
         )
 
-        evict_id_per_head = torch.empty(evict_num_per_hash.sum().item(), dtype=torch.long, device=hash.device)
+        evict_id_per_head = torch.empty(
+            evict_num_per_hash.sum().item(), dtype=torch.long, device=hash.device
+        )
         start_idx = 0
         for i in range(num_unique):
             k = evict_num_per_hash[i]  # Dynamic K for this unique value
             if k > 0:
                 # Use `largest=False` to select smallest K values
-                _, topk_indices = torch.topk(attn_sums_per_unique[i], k=k, largest=False)
-                evict_id_per_head[start_idx:start_idx + k] = topk_indices
+                _, topk_indices = torch.topk(
+                    attn_sums_per_unique[i], k=k, largest=False
+                )
+                evict_id_per_head[start_idx : start_idx + k] = topk_indices
                 start_idx += k
 
         return evict_id_per_head
-    
+
     def is_eviction_needed(self, layer_idx):
         # if layer_idx == 0:
         #     print(f"===== {self.key_cache[layer_idx].shape[2]} -- {self._seen_tokens * self.cache_budget}/{self._seen_tokens}=====")
-        return self.key_cache[layer_idx].shape[2] >  self._seen_tokens * self.cache_budget
-    
+        return (
+            self.key_cache[layer_idx].shape[2] > self._seen_tokens * self.cache_budget
+        )
+
     def clear(self):
         self._seen_tokens = 0
         self.key_cache: List[torch.Tensor] = [None] * self.config.num_hidden_layers
         self.value_cache: List[torch.Tensor] = [None] * self.config.num_hidden_layers
-        self.attn_sparsity: List[torch.Tensor] = [None] * self.config.num_hidden_layers    # NOTE: temporary
-        self.attn_sparsity_tail: List[torch.Tensor] = [None] * self.config.num_hidden_layers    # NOTE: temporary
-        self.attn_sparsity_pca_qk: List[torch.Tensor] = [None] * self.config.num_hidden_layers # NOTE: temporary
-        self.attn_sparsity_pca_qq: List[torch.Tensor] = [None] * self.config.num_hidden_layers # NOTE: temporary
+        self.attn_sparsity: List[torch.Tensor] = [
+            None
+        ] * self.config.num_hidden_layers  # NOTE: temporary
+        self.attn_sparsity_tail: List[torch.Tensor] = [
+            None
+        ] * self.config.num_hidden_layers  # NOTE: temporary
+        self.attn_sparsity_pca_qk: List[torch.Tensor] = [
+            None
+        ] * self.config.num_hidden_layers  # NOTE: temporary
+        self.attn_sparsity_pca_qq: List[torch.Tensor] = [
+            None
+        ] * self.config.num_hidden_layers  # NOTE: temporary
         # self.attn_sparstiy_hash: List[torch.Tensor] = [None] * self.config.num_hidden_layers # NOTE: temporary
         # self.hash_values: List[torch.Tensor] = [None] * self.config.num_hidden_layers   # NOTE: temporary
         # self.div_planes = torch.randn((8, self.config.head_dim), dtype=torch.float32, device=self.div_planes.device)

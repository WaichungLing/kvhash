--- conflicted
+++ resolved
@@ -21,12 +21,8 @@
         self.cache_budget = cache_budget
         self.sink_protect_tokens = sink_protect_tokens
         self.recent_protect_budget = recent_protect_budget
-<<<<<<< HEAD
-
-=======
         self.kernel_size = 7
         
->>>>>>> 3af17d33
         self._seen_tokens = 0
         self.key_cache: List[torch.Tensor] = [None] * self.config.num_hidden_layers
         self.value_cache: List[torch.Tensor] = [None] * self.config.num_hidden_layers
@@ -156,15 +152,8 @@
             min_val = torch.min(attn_sum)
             max_val = torch.max(attn_sum)
             threshold = min_val + 0.0005 * (max_val - min_val)
-<<<<<<< HEAD
-            sparsity = (
-                torch.sum(torch.abs(lower_triangle_values) < threshold).item()
-                / lower_triangle_values.numel()
-            )
-=======
             sparsity = torch.sum(torch.abs(attn_sum) < threshold).item() / attn_sum.shape[0]
             # print(sparsity)
->>>>>>> 3af17d33
             sparsities.append(sparsity)
         self.attn_sparsity[layer_idx] = sparsities
 
@@ -191,21 +180,6 @@
 
         sparsities_pca_qk = []
         for i in range(self.config.num_attention_heads):
-<<<<<<< HEAD
-            one_q = query_states[0, i]
-            one_k = key_states[0, i]
-            indices = self.pca_select(
-                one_q, one_k, 4, 64, self.n_latest
-            )  # PCA = 16, Latest = 48
-            query_proxy = one_q[indices, :]
-            attn = torch.matmul(query_proxy, one_k.transpose(0, 1)) / math.sqrt(
-                self.config.head_dim
-            )
-            attn = nn.functional.softmax(attn, dim=-1, dtype=torch.float32).to(
-                query_states.dtype
-            )
-            attn_sum = torch.sum(attn, dim=0)
-=======
             one_q = query_states[0,i]
             one_k = key_states[0,i]
             indices = self.pca_select(one_q, one_k ,4, 64, 16)
@@ -216,7 +190,6 @@
             attn_vote = attn_vote.unsqueeze(0).unsqueeze(0)
             attn_maxpool = F.avg_pool1d(attn_vote, kernel_size = self.kernel_size, padding=self.kernel_size//2, stride=1)
             attn_sum = attn_maxpool.squeeze(0).squeeze(0)
->>>>>>> 3af17d33
             min_val = torch.min(attn_sum)
             max_val = torch.max(attn_sum)
             threshold = min_val + 0.001 * (max_val - min_val)
@@ -228,21 +201,6 @@
 
         sparsities_pca_qq = []
         for i in range(self.config.num_attention_heads):
-<<<<<<< HEAD
-            one_q = query_states[0, i]
-            one_k = key_states[0, i]
-            indices = self.pca_select(
-                one_q, one_q, 4, 64, self.n_latest
-            )  # PCA = 16, Latest = 48
-            query_proxy = one_q[indices, :]
-            attn = torch.matmul(query_proxy, one_k.transpose(0, 1)) / math.sqrt(
-                self.config.head_dim
-            )
-            attn = nn.functional.softmax(attn, dim=-1, dtype=torch.float32).to(
-                query_states.dtype
-            )
-            attn_sum = torch.sum(attn, dim=0)
-=======
             one_q = query_states[0,i]
             one_k = key_states[0,i]
             indices = self.pca_select(one_q, one_q ,4, 64, 16)
@@ -253,7 +211,6 @@
             attn_vote = attn_vote.unsqueeze(0).unsqueeze(0)
             attn_maxpool = F.avg_pool1d(attn_vote, kernel_size = self.kernel_size, padding=self.kernel_size//2, stride=1)
             attn_sum = attn_maxpool.squeeze(0).squeeze(0)
->>>>>>> 3af17d33
             min_val = torch.min(attn_sum)
             max_val = torch.max(attn_sum)
             threshold = min_val + 0.001 * (max_val - min_val)
